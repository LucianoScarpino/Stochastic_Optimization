import gymnasium as gym
import numpy as np
import matplotlib.pyplot as plt
import matplotlib.patches as mpatches
from matplotlib.animation import FuncAnimation
from pathlib import Path
from PIL import Image
import os

class ShopFloor(gym.Env):
    """States of the environment:
        1) Job state np.ndarray(n_jobs, 2): Status of the jobs at the current time
            - job_state[job_idx]: [current_op_idx, is_running]
                - current_op_idx: The index of the current operation being processed (-1 if no operation is being processed)
                - is_running: 0 if the job is idle, 1 if the job is running

        2) Machine state np.ndarray(n_machines, 2): Status of the machines at the current time
            - machine_state[machine_idx]: [current_job_idx, remaining_time]
                - current_job_idx: The index of the job working on the machine
                - remaining_time: The remaining time for the current operation (0 if the machine is idle)
        
        3) Schedule state np.ndarray(n_jobs, n_machines, 4): The current schedule of the jobs
            - schedule[job_idx, machine_idx]: [start, duration, machine_idx, status]
                - start: If an operation is being processed, the start time of the operation
                - duration: If an operation is being processed, the remaining time for the operation
                - machine_idx: The index of the machine that the operation is scheduled
                - status: The status of the operation can take the following values:
                    - 0: Operation is waiting to be processed
                    - 1: Operation is being processed
                    - 2: Operation is successfully completed
                - If an job is not scheduled for a machine, the value is [-1, -1, -1, -1]
        
        4) Current time: The current time of the environment
        args:
            prb_instance: The problem instance (see data_interfaces.py)
            gant_plotter: The Gantt plotter object (see GanttCharts)
            image_folder: str, The folder to store the images of the Gantt charts
            failure_prob: float, The probability of a machine failure
            use_predifined_failures: bool, use a set of predefined failures
    """
    def __init__(self, prb_instance, gantt_plotter, agent, priority_rule,
                 image_folder='images', failure_prob=0.0, use_predifined_failures=False):
        self.prb_instance = prb_instance
        self.gantt_plotter = gantt_plotter
        self.priority_rule = priority_rule
        self.agent = agent
        self.image_folder = image_folder
        self.failure_prob = failure_prob
        if use_predifined_failures:
            # Binary dictionary mapping each operation (job_idx, machine_idx) to a succes variable
            self.failures = {
                (job_idx, machine_idx): np.random.rand() > failure_prob # Succes(true) or failure(false)
                for job_idx in range(prb_instance.n_jobs)
                for machine_idx in range(prb_instance.n_machines)
            }
        else:
            self.failures = None

        self.state = self.get_state_space()
        self.state = self.reset()

        Path(self.image_folder).mkdir(parents=True, exist_ok=True)  
    
    def simulate_scheduling(self, schedule, plot_gantt=True) -> float:
        """ Simulate the scheduling of the jobs.
        Args:
            schedule (np.ndarray): The schedule initial schedule of the jobs (n_jobs, n_operations, 4)
                - schedule[job_idx, op_idx]: [start, duration, machine_idx, status]
            plot_progress (bool): If True, plot the progress of the simulation
        Returns:
            obj_func (float): The objective function value of the final schedule
        """
        num_epochs = 0
        self.initialize_simulation(schedule)
        while not self.is_finished():
            num_epochs += 1
            next_time_epoch, event_type = self.get_next_time_epoch()
            self.current_time = next_time_epoch
            if event_type == 'start':
                self.start_operations(next_time_epoch)
            elif event_type == 'finish':
                succes, time_step = self.finish_operations(next_time_epoch)
                self.state['current_time'] += time_step # Update the current time
                if not succes:
                    self.reschedule(next_time_epoch)
            self.state['current_time'] = next_time_epoch
            if plot_gantt:
<<<<<<< HEAD
                self.render_gantt_chart(f"epoch_{num_epochs}", with_caption=False)
            if num_epochs == 15:
                self.failure_prob = 0.5
=======
                self.render_gantt_chart(f"epoch_{num_epochs}", with_caption=True)               #usa questa se vuoi controllare che schedula lavora bene.
>>>>>>> 03982616
        obj_func = self.compute_objective_function()
        return obj_func
    
    def render_gantt_chart(self, img_name: str, with_caption: bool = True) -> None:
        """ Render the current state of the environment as a Gantt chart """
        caption = f"Failure probability: {self.failure_prob}, Priority rule: {self.priority_rule}"
        if not with_caption:
            caption = None
        self.gantt_plotter.generate_gantt_chart(self, img_name, caption)


    def reschedule(self, time_stamp) -> None:
        """ Reschedule the operations that are still pending """
        # Clear all pending operations from the schedule
        # Save the job state and machine state
        job_state_ = self.state['job_state'].copy()
        machine_state_ = self.state['machine_state'].copy()

        pending_ops = self.state['schedule_state'][:, :, 3] == 0
        self.state['schedule_state'][pending_ops] = [0, 0, 0, 0]        
        new_schedule = self.agent.get_schedule(self)                                #Il nostro codice entra qui

        # Restore the job state and machine state
        self.state['current_time'] = time_stamp
        self.state['job_state'] = job_state_
        self.state['machine_state'] = machine_state_
        self.state['schedule_state'] = new_schedule
        return None

    def compute_objective_function(self) -> float:
        """ Compute the objective function of the final schedule.
            obj(schedule) = sum_{j} w_E * E_j + w_T * T_j + w_F(C_j - S_1)
                - E_j: The earliness of job j (E_j = max(0, d_j - C_j))
                - T_j: The tardiness of job j (T_j = max(0, C_j - d_j))
                - w_E, w_T, w_F: The weights of earliness, tardiness, and makespan
                - d_j: The due date of job j
                - C_j: The completion time of last operation of job j
                - C_{I_n}: The completion time of the last job
                - S_1: The start time of the first job
            Returns:
                obj_func (float): The objective function value of the schedule
        """
        obj_func = 0
        n_ops = [ops - 1 for ops in self.prb_instance.n_ops]
        start_times = self.state['schedule_state'][:, 0, 0]
        # start_times = np.min(self.state['schedule_state'][:, 0, 0])

        completions_times = []
        for job_idx in range(self.prb_instance.n_jobs):
            start_n = self.state['schedule_state'][job_idx, n_ops[job_idx], 0] # Start time of the last operation
            duration_n = self.state['schedule_state'][job_idx, n_ops[job_idx], 1] # Duration of the last operation
            completions_times.append(start_n + duration_n)

        for job_idx, (c_j,s1) in enumerate(zip(completions_times, start_times)):
            job_data = self.prb_instance.df_jobs
            d_j = job_data['due_date'][job_idx]
            E_j = max(0, d_j - c_j)
            T_j = max(0, c_j - d_j)
            
            w_E = job_data['earliness_penalty'][job_idx]
            w_T = job_data['tardiness_penalty'][job_idx]
            w_F = job_data['flow_time_penalty'][job_idx]
            obj_func += w_E * E_j + w_T * T_j + w_F * (c_j - s1)
        return obj_func

    def finish_operations(self, next_time_epoch: float) -> tuple[bool , int]:
        """ If a machine finishes an operation, update the state of the environment.
            Returns:
                succes (bool): True if the operation was successfully completed, False otherwise
                time_step (float): The time step until the next event
        """
        succes = True
        # Find the machines that are finishing an operation
        machine_idxs = np.where(self.state['machine_state'][:, 1] == next_time_epoch - self.state['current_time'])[0]
        job_idxs = self.state['machine_state'][machine_idxs, 0]
        op_idxs = self.state['job_state'][job_idxs, 0]

        for job_id, op_id in zip(job_idxs, op_idxs):
            if np.random.rand() > self.failure_prob: # Operation is successful
                self.state['job_state'][job_id, 1] = 0
                if op_id == self.prb_instance.n_ops[job_id] - 1:
                    self.state['job_state'][job_id, 0] = -1
                else:
                    self.state['job_state'][job_id, 0] += 1
                
                self.state['schedule_state'][job_id, op_id, 3] = 2
            else:
                # Mark the operation as failed 
                self.state['schedule_state'][job_id, op_id, 3] = 0
                self.state['job_state'][job_id, 1] = 0
                succes = False

        # Reset the machine state
        time_step = next_time_epoch - self.state['current_time']
        self.state['machine_state'][:, 1] = np.maximum(0, self.state['machine_state'][:, 1] - time_step)
        return succes, time_step

    def is_finished(self) -> bool:
        """ Check if all the operations have been completed """
        if np.all(self.state['job_state'][:, 0] == -1):
            return True

    def start_operations(self, next_time_epoch: float) -> None:
        """ Start operations starting at the next time epoch """

        # Find the operations that are starting at the next time epoch
        pending_ops = self.state['schedule_state'][:, :, 3] == 0
        starting_jobs = np.where(self.state['schedule_state'][pending_ops, 0] == next_time_epoch)[0]
        job_idxs = np.where(pending_ops)[0][starting_jobs]
        op_idxs = self.state['job_state'][job_idxs, 0]

        durations = self.state['schedule_state'][job_idxs, op_idxs, 1] # Setups are included in the duration
        machine_idxs = [int(id) for id in self.state['schedule_state'][job_idxs, op_idxs, 2]]

        # Update the machine state (note the setup times are already included the operation duration)
        self.state['machine_state'][machine_idxs, 0] = job_idxs
        self.state['machine_state'][machine_idxs, 1] = durations

        # Update the environment
        self.state['job_state'][job_idxs, 1] = 1
        self.state['schedule_state'][job_idxs, op_idxs, 3] = 1

        return None

    def get_next_time_epoch(self) -> tuple[float, str]:
        """ Next time epoch is when the first time a machine finishes or when a pending operation is scheduled.
            In case of a tie finish time has priority.
            Returns:
                next_time_epoch (float): The next time epoch
                event_type (str): The type of event ['start', 'finish']
        """
        # 1) Find the next start time of the operations
        
        pending_ops = self.state['schedule_state'][:, :, 3] == 0
        pending_ops_start_times = self.state['schedule_state'][pending_ops, 0]
        
        # 2) Find the next finish time of the running operations
        
        non_idle_machines = self.state['machine_state'][:, 1] > 0
        non_idle_machines_durations = self.state['machine_state'][non_idle_machines, 1]
        if len(non_idle_machines_durations) == 0:
            next_finish_time = np.inf
        else:
            next_finish_time = np.min(non_idle_machines_durations) + self.state['current_time']

        if len(pending_ops_start_times) == 0:
            return next_finish_time, 'finish'
        next_start_time = np.min(pending_ops_start_times)
        
        # 3) In case of a tie finish time has priority
        if next_start_time == next_finish_time or next_finish_time < next_start_time:
            return next_finish_time, 'finish'
        elif next_start_time < next_finish_time:
            return next_start_time, 'start'
        else:
            raise ValueError('Invalid time epoch')
        
    def initialize_simulation(self, schedule) -> None:
        """ Initialize at time 0 for the given schedule, environment is:
            NOTE: The setup time is part of the operation duration in the schedule
            - Job state: 
                - All operation indices are set to 0
                - All jobs are set to idle
            - Machine state:
                - All machines are set to work on jobs in initial_setup.csv
            - Schedule state:
                - No jobs are scheduled
            - Current time: 0        
        """
        self.state['job_state'][:, 0] = 0
        self.state['job_state'][:, 1] = 0
        self.state['machine_state'][:, 0] = self.prb_instance.machines_initial_state
        self.state['schedule_state'] = schedule
        self.state['current_time'] = 0
        return None
        
    def get_state_space(self) -> gym.spaces.Dict:
        """ Return the state space of the environment """
        n_jobs = self.prb_instance.n_jobs
        max_ops = max(self.prb_instance.n_ops)
        n_machines = self.prb_instance.n_machines   
        state_space = gym.spaces.Dict({
            'job_state': gym.spaces.Box(
                low=np.tile(np.array([-1, 0], dtype=np.int32), (n_jobs, 1)),  # Repeat [-1, 0] for each job
                high=np.tile(np.array([max_ops-1, 1], dtype=np.int32), (n_jobs, 1)),  # Repeat [n_jobs, 1] for each job
                dtype=np.int32
            ),
            'machine_state': gym.spaces.Box(
                low=np.tile(np.array([-1, 0], dtype=np.int32), (n_machines, 1)),  # Repeat [-1, 0] for each machine
                high=np.tile(np.array([n_jobs, 10**6], dtype=np.int32), (n_machines, 1)),  # Repeat [n_jobs, inf] for each machine
                dtype=np.float32  # Use float32 since we include `np.inf`
            ),
            'schedule_state': gym.spaces.Box(
                low=np.tile(np.array([-1, -1, -1, -1], dtype=np.int32), (n_jobs, n_machines, 1)),  # Match shape (n_jobs, n_machines, 4)
                high=np.tile(np.array([10**6, 10**6, n_machines, 2], dtype=np.int32), (n_jobs, n_machines, 1)),  # Match shape
                dtype=np.float32
            ),
            'current_time': gym.spaces.Discrete(1)  # Current time as a discrete value
        })
        return state_space
    
    def reset(self):
        """ Reset the environment to the initial state """
        
        job_state = np.zeros((self.prb_instance.n_jobs, 2), dtype=np.int32)
        machine_state = np.zeros((self.prb_instance.n_machines, 2), dtype=np.int32)
        machine_state[:, 0] = self.prb_instance.machines_initial_state

        # Initialize the current schedule
        max_operations = max(self.prb_instance.n_ops)
        current_schedule = np.zeros((self.prb_instance.n_jobs, max_operations, 4))
        for job_idx, num_ops in enumerate(self.prb_instance.n_ops):
            current_schedule[job_idx, num_ops:, :] = [-1, -1, -1, -1]

        state = {
            'job_state': job_state,
            'machine_state': machine_state,
            'schedule_state': current_schedule,
            'current_time': 0
        }
        return state

class GanttCharts(object):
    """ Class for rendering Gantt charts """

    def __init__(self, img_dir='images'):
        self.img_dir = f'images/{img_dir}'
        Path(self.img_dir).mkdir(parents=True, exist_ok=True)
        # Remove any existing images in the directory if any
        for file in os.listdir(self.img_dir):
            if file.endswith(".png"):
                os.remove(os.path.join(self.img_dir, file))

    def generate_gantt_chart(self, env, img_name: str = None, caption: str = None) -> None:
        """ Render the current state of the environment as a gannt chart:
            args:
                env: The environment (see envs/shopFloor.py)
                img_name: The name of the image file
        """
        path = f'{self.img_dir}/image_{img_name}.png'

        current_schedule = env.state['schedule_state']
        n_jobs = env.prb_instance.n_jobs
        n_machines = env.prb_instance.n_machines

        # Compute the longest completion time for x-axis 
        current_time = 0
        for job in current_schedule:
            for op in job:
                if np.all(op != [-1, -1, -1, -1]):
                    completion_time = op[0] + op[1]
                    current_time = max(current_time, completion_time)
        x_axis_limit = current_time + 10
        cmap = plt.cm.get_cmap('tab10')
        job_colors = [cmap(i) for i in range(n_jobs)]
        alpha_map = {0: 0.3, 1: 0.7, 2: 1.0}
        status_map = {0: 'P', 1: 'S', 2: 'C'} # Pending, Scheduled, Completed

        # Initialize the figure
        fig, gnt = plt.subplots(figsize=(12, 5))
        gnt.set_ylim(0, n_machines*10 + 10)
        gnt.set_xlim(0, x_axis_limit)
        gnt.set_xlabel('Time')
        gnt.set_ylabel('Machine')
        gnt.set_yticks([5 + 10*i + 4.5 for i in range(n_machines)])
        gnt.set_yticklabels([f'M: {i}' for i in range(n_machines)])
        gnt.grid(True)

        # Add the bars for each operation
        for job_idx, job in enumerate(current_schedule):
            for op_idx, (start, duration, machine_idx, status) in enumerate(job):
                if np.all([start, duration, machine_idx, status] != [-1, -1, -1, -1]):
                    gnt.broken_barh([(start, duration)], (5+10*machine_idx, 9), facecolors=job_colors[job_idx],
                                    alpha=alpha_map[status])
                    # Add a label at the center of each bar
                    text = f'o{op_idx}_{status_map[status]}'
                    #text = f'op{op_idx}_F' if is_finished else f'op{op_idx}_S'
                    if duration > 0:
                        gnt.text(start + duration/2, 5+10*machine_idx + 4.5,
                                text, color='black', fontsize=8, ha='center', va='center')    
                
        # Add a legend for the jobs
        job_legend_patches = [mpatches.Patch(color=job_colors[i], label=f'Job{i}') for i in range(n_jobs)]
        gnt.legend(handles=job_legend_patches, loc='center right', bbox_to_anchor=(1.10, 0.85))
        
        # Add a vertical line for the current time    
        current_timestamp = env.state["current_time"]  # Assuming the current timestamp is stored in the state
        gnt.axvline(current_timestamp, color='red', linestyle='--', label='Current Time')
        
        if caption:
            plt.title(caption + f'\n P: Pending, S: Scheduled, C: Completed')
        else:
            plt.title(f'P: Pending, S: Scheduled, C: Completed')



        # Save the figure
        plt.savefig(path)
    
    def construct_animation(self, failure_prob: float,
                            fps: int = 1, interval: int = 750, 
                            clear_img_folder: bool = False) -> None:
        """ Save an animation from a folder of images."""
        image_files = sorted([os.path.join(self.img_dir, file) for file in os.listdir(self.img_dir) if file.endswith(".png")],
                             key=lambda x: int(x.split('_')[-1].split('.')[0]))
        fig, ax = plt.subplots()
        plt.axis('off')  # Turn off axes

        # Placeholder for the image object
        img = plt.imshow(Image.open(image_files[0]))

        # Update function for animation
        def update(frame):
            img.set_data(Image.open(image_files[frame]))
            return [img]
        
        # Create the animation
        ani = FuncAnimation(fig, update, frames=len(image_files), interval=interval, blit=True)
        dir = 'animations'
        Path(dir).mkdir(parents=True, exist_ok=True)    
        output_file = f'{dir}/animation_failure_prob_{failure_prob}'
        ani.save(f'{output_file}.gif', writer="pillow", fps=fps)

        if clear_img_folder:
            for img in image_files:
                os.remove(img)
        return None<|MERGE_RESOLUTION|>--- conflicted
+++ resolved
@@ -85,13 +85,7 @@
                     self.reschedule(next_time_epoch)
             self.state['current_time'] = next_time_epoch
             if plot_gantt:
-<<<<<<< HEAD
-                self.render_gantt_chart(f"epoch_{num_epochs}", with_caption=False)
-            if num_epochs == 15:
-                self.failure_prob = 0.5
-=======
                 self.render_gantt_chart(f"epoch_{num_epochs}", with_caption=True)               #usa questa se vuoi controllare che schedula lavora bene.
->>>>>>> 03982616
         obj_func = self.compute_objective_function()
         return obj_func
     
